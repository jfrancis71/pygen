"""
callbacks is a module defining functors which can be passed to a Trainer
to monitor Training session.
Callbacks are generally implemented as functors so they can be configured, eg
the tensorboard writer, or the name of tensorboard string to log with.
"""


import torch
import matplotlib.pyplot as plt
import numpy as np
import torchvision


def labelled_images_grid(images, labels):
    """images is a list or tensor of 25 images, labels is a list of 25 text objects.
       returns a tensor which represents these images and labels organised into a 5x5 grid.
    """
    plt.figure(figsize=(10,10))
    for i in range(25):
        # Start next subplot.
        plt.subplot(5, 5, i + 1, title=labels[i])
        plt.xticks([])
        plt.yticks([])
        plt.grid(False)
        image = None
        num_channels = images[i].shape[0]
        if num_channels == 1:
            image = images[i][0]
            cmap = 'gray'
        else:
            if num_channels == 3:
                image = images[i].permute(1,2,0)
                cmap = None
            else:
                raise ValueError(f"Unknow image type with num_channels={num_channels}")
        plt.imshow(image, cmap=cmap)
    canvas = plt.gca().figure.canvas
    canvas.draw()
    data = np.frombuffer(canvas.buffer_rgba(), dtype=np.uint8)
    width, height = canvas.get_width_height()
    data = np.array(data).reshape(height, width, 4)  # pylint: disable=E1121
    return data[:, :, :3].transpose(2, 0, 1)


class TBClassifyImagesCallback():
    """You initialise with the dataset eg validation_dataset and the class labels (in text string)
       for the dataset, ie the mappings from the numerical Categorical index to the text string.
       It returns 5x5 image grid with labelling using the trainable object.
       Suitable for trainables that are Layer objects mapping from images to a
       Categorical distribution.
    """
    # pylint: disable=R0903
    def __init__(self, tb_writer, tb_name, dataset, class_labels):
        self.tb_writer = tb_writer
        self.tb_name = tb_name
        self.dataset = dataset
        self.class_labels = class_labels

    def __call__(self, trainer):
        images = torch.stack([self.dataset[i][0].to(trainer.device) for i in range(25)])  # pylint: disable=E1101
        labels = [self.class_labels[idx.to("cpu").item()]
            for idx in trainer.trainable(images).sample()]
        labelled_images = labelled_images_grid(images.to("cpu"), labels)
        self.tb_writer.add_image(self.tb_name, labelled_images, trainer.epoch)


class TBImagesCallback():
    """Creates a 4x4 grid of images using the trainable.
       Suitable for trainables that are distributions where the probability distribution
       is over images.
    """
    # pylint: disable=R0903
    def __init__(self, tb_writer, tb_name):
        self.tb_writer = tb_writer
        self.tb_name = tb_name

    def __call__(self, trainer):
        batch_size = 16
        imglist = [trainer.trainable.sample([batch_size]) for _ in range(16 // batch_size)]
        imglist = torch.clip(torch.cat(imglist, axis=0), 0.0, 1.0)  # pylint: disable=E1101
        grid_image = torchvision.utils.make_grid(imglist, padding=10, nrow=4)
        self.tb_writer.add_image(self.tb_name, grid_image, trainer.epoch)


class TBConditionalImagesCallback():
    """Produces a 10x2 grid of images where each row is an image generated conditioned on
       the corresponding class label, and there are two examples per row.
       Suitable for trainables that are Layer objects accepting a tensor integer label
       and returning a probability distribution over an image.
       eg a trainable accepting tensor value 2, returning 1x28x28 probability distributions
       over digit 2.
    """
    # pylint: disable=R0903
    def __init__(self, tb_writer, tb_name):
        self.tb_writer = tb_writer
        self.tb_name = tb_name

    def __call__(self, trainer):
        batch_size = 2
<<<<<<< HEAD
        imglist = [trainer.trainable(torch.tensor(label_idx, device=trainer.device)).sample([batch_size]) for label_idx in range(10)]
        imglist = torch.clip(torch.cat(imglist, axis=0), 0.0, 1.0)
=======
        imglist = [trainer.trainable(label_idx).sample([batch_size]) for label_idx in range(10)]
        imglist = torch.clip(torch.cat(imglist, axis=0), 0.0, 1.0)  # pylint: disable=E1101
>>>>>>> c367a446
        grid_image = torchvision.utils.make_grid(imglist, padding=10, nrow=2)
        self.tb_writer.add_image(self.tb_name, grid_image, trainer.epoch)


class TBBatchLogProbCallback():
    """Logs the batch log_prob.
       As it applies to the trainer, not the trainable, it is applicable to either
       Layer or Distribution trainables.
    """
    # pylint: disable=R0903
    def __init__(self, tb_writer, tb_name):
        self.tb_writer = tb_writer
        self.tb_name = tb_name

    def __call__(self, trainer):
        self.tb_writer.add_scalar(self.tb_name, trainer.log_prob_item, trainer.batch_num)


class TBTotalLogProbCallback():
    """Logs the total log_prob for the epoch.
       As it applies to the trainer, not the trainable, it is applicable to either
       Layer or Distribution trainables.
    """
    # pylint: disable=R0903
    def __init__(self, tb_writer, tb_name):
        self.tb_writer = tb_writer
        self.tb_name = tb_name

    def __call__(self, trainer):
        self.tb_writer.add_scalar(self.tb_name,
            trainer.total_log_prob/trainer.batch_len, trainer.epoch)


class _TBDatasetLogProbCallback():
    """An internal class for computing the log_prob over a dataset, presumably validation_dataset.
       It should not be used directly, but is subclassed for the Distribution and Layer
       trainables respectively.
    """
    def __init__(self, tb_writer, tb_name, dataset, batch_size=32):
        self.tb_writer = tb_writer
        self.tb_name = tb_name
        self.batch_size = batch_size
        self.dataset = dataset

    def __call__(self, trainer):
        dataloader = torch.utils.data.DataLoader(self.dataset, collate_fn=None,
            batch_size=self.batch_size, shuffle=True, drop_last=True)
        log_prob = 0.0
        size = 0
        for (_, batch) in enumerate(dataloader):
            log_prob += self.batch_log_prob(trainer, batch)
            size += 1
        self.tb_writer.add_scalar(self.tb_name, log_prob/size, trainer.epoch)

    # pylint: disable=C0116
    def batch_log_prob(self, trainer, batch):
        raise NotImplementedError("Unimplemented, Abstract Base Class")


class TBDatasetLogProbDistributionCallback(_TBDatasetLogProbCallback):
    """Logs the log_prob for Distribution trainables over a dataset, presumbly validation_dataset.
    """
    # pylint: disable=R0903
    def batch_log_prob(self, trainer, batch):
        return (trainer.trainable.log_prob(batch[0].to(trainer.device)).mean()).item()


class TBDatasetLogProbLayerCallback(_TBDatasetLogProbCallback):
    """Logs the log_prob for Layer trainables over a dataset, presumbly validation_dataset.
    """
    # pylint: disable=R0903
    # pylint: disable=R0913
    def __init__(self, tb_writer, tb_name, dataset, batch_size=32, reverse_inputs=False):
        super().__init__(tb_writer, tb_name, dataset, batch_size)
        self.reverse_inputs = reverse_inputs

    def batch_log_prob(self, trainer, batch):
        if not self.reverse_inputs:
            return (trainer.trainable(batch[0].to(trainer.device)). \
                log_prob(batch[1].to(trainer.device)).mean()).item()
        return (trainer.trainable(batch[1].to(trainer.device)). \
            log_prob(batch[0].to(trainer.device)).mean()).item()


class TBAccuracyCallback():
    """This is for classification trainables, ie Layer trainables which return
       a Categorical distribution, and returns percentage accuracy over
       a dataset, presumably validation_dataset.
    """
    # pylint: disable=R0903
    def __init__(self, tb_writer, tb_name, dataset, batch_size=32):
        self.tb_writer = tb_writer
        self.tb_name = tb_name
        self.batch_size = batch_size
        self.dataset = dataset

    def __call__(self, trainer):
        dataloader = torch.utils.data.DataLoader(self.dataset, collate_fn=None,
            batch_size=self.batch_size, shuffle=True, drop_last=True)
        correct = 0.0
        size = 0
        for (_, batch) in enumerate(dataloader):
            correct += (trainer.trainable(batch[0].to(trainer.device)).sample().cpu() \
                ==batch[1]).sum().item()
            size += self.batch_size
        self.tb_writer.add_scalar(self.tb_name, correct/size, trainer.epoch)


def callback_compose(list_callbacks):
    """Strings a list of callbacks into one callback so you can have multiple callbacks
       for eg an epoch end callback.
    """
    def call_callbacks(trainer):
        for func in list_callbacks:
            func(trainer)
    return call_callbacks<|MERGE_RESOLUTION|>--- conflicted
+++ resolved
@@ -98,13 +98,8 @@
 
     def __call__(self, trainer):
         batch_size = 2
-<<<<<<< HEAD
         imglist = [trainer.trainable(torch.tensor(label_idx, device=trainer.device)).sample([batch_size]) for label_idx in range(10)]
-        imglist = torch.clip(torch.cat(imglist, axis=0), 0.0, 1.0)
-=======
-        imglist = [trainer.trainable(label_idx).sample([batch_size]) for label_idx in range(10)]
         imglist = torch.clip(torch.cat(imglist, axis=0), 0.0, 1.0)  # pylint: disable=E1101
->>>>>>> c367a446
         grid_image = torchvision.utils.make_grid(imglist, padding=10, nrow=2)
         self.tb_writer.add_image(self.tb_name, grid_image, trainer.epoch)
 
